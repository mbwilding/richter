--- conflicted
+++ resolved
@@ -241,8 +241,6 @@
     fn sub(self, other: &'a Vec3) -> Vec3 {
         Vec3([self[0] - other[0], self[1] - other[1], self[2] - other[2]])
     }
-<<<<<<< HEAD
-=======
 }
 
 impl Vec3 {
@@ -290,5 +288,4 @@
             d => panic!("Got {}, expected {}", d, 180.0),
         }
     }
->>>>>>> 353f54ee
 }